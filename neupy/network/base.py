--- conflicted
+++ resolved
@@ -4,10 +4,7 @@
 from numpy import arange
 import matplotlib.pyplot as plt
 
-<<<<<<< HEAD
-=======
 from neupy.utils import format_data, is_row1d
->>>>>>> 432a94c5
 from neupy.helpers import preformat_value
 from neupy.core.base import BaseSkeleton
 from neupy.core.config import Configurable
@@ -179,13 +176,6 @@
 
         # ----------- Pre-format target data ----------- #
 
-<<<<<<< HEAD
-        if target_train is not None and target_train.ndim == 1:
-            target_train = target_train.reshape((target_train.size, 1))
-
-        if target_test is not None and target_test.ndim == 1:
-            target_test = target_test.reshape((target_test.size, 1))
-=======
         input_row1d = is_row1d(self.input_layer)
         input_train = format_data(input_train, row1d=input_row1d)
 
@@ -197,7 +187,6 @@
 
         if target_test is not None:
             target_test = format_data(target_test, row1d=target_row1d)
->>>>>>> 432a94c5
 
         # ----------- Validation ----------- #
 
