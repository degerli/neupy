<!DOCTYPE html><!--[if lt IE 7]>      <html xmlns="http://www.w3.org/1999/xhtml"
    xmlns:og="http://ogp.me/ns#"
    xmlns:fb="https://www.facebook.com/2008/fbml" class="no-js lt-ie9 lt-ie8 lt-ie7"> <![endif]-->
<!--[if IE 7]>         <html xmlns="http://www.w3.org/1999/xhtml"
    xmlns:og="http://ogp.me/ns#"
    xmlns:fb="https://www.facebook.com/2008/fbml" class="no-js lt-ie9 lt-ie8"> <![endif]-->
<!--[if IE 8]>         <html xmlns="http://www.w3.org/1999/xhtml"
    xmlns:og="http://ogp.me/ns#"
    xmlns:fb="https://www.facebook.com/2008/fbml" class="no-js lt-ie9"> <![endif]-->
<!--[if gt IE 8]><!--> <html xmlns="http://www.w3.org/1999/xhtml"
    xmlns:og="http://ogp.me/ns#"
    xmlns:fb="https://www.facebook.com/2008/fbml" class="no-js"> <!--<![endif]-->
    <head>
        <meta charset="utf-8">
        <meta http-equiv="X-UA-Compatible" content="IE=edge,chrome=1">
        <meta name="description" content="NeuPy is a Python library for Artificial Neural Networks. NeuPy supports many different types of Neural Networks from a simple perceptron to deep learning models.">
        <meta name="viewport" content="width=device-width">
        <title>Image classification, MNIST digits &mdash; NeuPy</title>
            <link rel="stylesheet" href="../../../_static/normalize.css" type="text/css">
            <link rel="stylesheet" href="../../../_static/sphinx.css" type="text/css">
            <link rel="stylesheet" href="../../../_static/main.css" type="text/css">
            <link rel="stylesheet" href="../../../_static/flat.css" type="text/css">
            <link rel="stylesheet" href="../../../_static/pygments.css" type="text/css" />
            <link rel="stylesheet" href="../../../_static/font-awesome.min.css" type="text/css">
        <link rel="shortcut icon" href="../../../_static/favicon.ico" /><!-- Load modernizr and JQuery -->
        <script src="../../../_static/vendor/modernizr-2.6.2.min.js"></script>
        <script src="//ajax.googleapis.com/ajax/libs/jquery/1.8.2/jquery.min.js"></script>
        <script>window.jQuery || document.write('<script src="../../../_static/vendor/jquery-1.8.2.min.js"><\/script>')</script>
        <script src="../../../_static/plugins.js"></script>
        <script src="../../../_static/main.js"></script>
        <link rel="next" title="Password recovery" href="../../../2015/09/21/password_recovery.html" /><link rel="prev" title="Hyperparameter optimization for Neural Networks" href="../../12/17/hyperparameter_optimization_for_neural_networks.html" /><link rel="alternate" type="application/rss+xml" title="RSS" href="../../../rss.html" /><script type="text/javascript">
      var DOCUMENTATION_OPTIONS = {
        URL_ROOT:    '../../../',
        VERSION:     '1.5',
        COLLAPSE_INDEX: false,
        FILE_SUFFIX: '.html',
        HAS_SOURCE:  true
      };
    </script><script type="text/javascript" src="../../../_static/underscore.js"></script><script type="text/javascript" src="../../../_static/doctools.js"></script><script type="text/javascript" src="https://cdn.mathjax.org/mathjax/latest/MathJax.js?config=TeX-AMS-MML_HTMLorMML"></script><script type="text/javascript" src="../../../_static/disqus.js"></script><script type="text/javascript" src="../../../_static/js/google_analytics.js"></script><script type="text/javascript" src="../../../_static/js/script.js"></script><script type="text/javascript" src="../../../_static/js/copybutton.js"></script>

    <script type="text/javascript">
        $(document).ready(function () {
            // Scroll to content if on small screen
            if (screen.width < 480)
            {
                $(document).scrollTop(document.getElementsByTagName("article")[0].offsetTop - 44);
            }
        });
    </script>
    <style media="screen" type="text/css">
        table { background-color: white; }
        .docutils { width: 100%; }
        .docutils td { padding: 10px; }
        .section { word-wrap:break-word; }
        .descname { font-weight: bold; }
        .highlight-python + .figure { margin-top: 20px; }
        .dataframe { text-align: center !important; width: 100%; margin: 10px 0 10px 0; }
        .dataframe td { padding: 5px; }

        .math .gd { color: #000 !important; } /* Generic.Deleted */
        .math .m { color: #000 !important; } /* Literal.Number */
        .math .s { color: #000 !important; } /* Literal.String */
        .math .mf { color: #000 !important; } /* Literal.Number.Float */
        .math .mh { color: #000 !important; } /* Literal.Number.Hex */
        .math .mi { color: #000 !important; } /* Literal.Number.Integer */
        .math .mo { color: #000 !important; } /* Literal.Number.Oct */
        .math .sc { color: #000 !important; } /* Literal.String.Char */
        .math .s2 { color: #000 !important; } /* Literal.String.Double */
        .math .si { color: #000 !important; } /* Literal.String.Interpol */
        .math .sx { color: #000 !important; } /* Literal.String.Other */
        .math .s1 { color: #000 !important; } /* Literal.String.Single */
        .math .ss { color: #000 !important; } /* Literal.String.Symbol */
        .math .il { color: #000 !important; } /* Literal.Number.Integer.Long */

        /* Background for class and function names */
        dt[id^="neupy."] {
            background-color: #e6edf2;
            border: 1px solid #f8fafb;
            border-radius: 8px;
            padding: 10px 20px;
        }
        div[id^="module-neupy."] h1 {
            display: none;
        }

        /* Search input field */
        .search-input {
            width: 100%;
            padding: 10px;
            display: block;
        }
        .box {
          padding-bottom: 50px;
        }
        .search-input-container {
          width: 100%;
          vertical-align: middle;
          white-space: nowrap;
          position: relative;
        }
        .search-input-container input#search {
          width: 100%;
          height: 50px;
          padding-left: 45px;

          float: left;
          outline: none;
          border: 1px solid #ddd;

          box-sizing: border-box;
          -webkit-box-sizing: border-box;
          -moz-box-sizing: border-box;

          -webkit-border-radius: 5px;
          -moz-border-radius: 5px;
          border-radius: 5px;

          font-family: 'PT Sans', Helvetica, Arial, sans-serif;
          font-size: 12pt;
        }
        .search-input-container .icon {
          position: absolute;
          left: 0;
          top: 50%;
          margin-left: 17px;
          margin-top: 13px;
          z-index: 1;
          color: #93a4ad;
        }

        .docutils.field-list, .docutils.footnote {
            background-color: inherit;
        }
        .large-font {
            font-size: 1.4em !important;
        }
        .right-tag {
            float: right;
            margin-left: 36px !important;
            margin-right: 0px !important;
        }
        .short-description {
            /* We hidde description inside of the article */
            display: none;
        }
        .short-description img {
            max-height: 160px;
            max-width: 40%;
            margin-left: 8px;
        }
        #results-list ul.search {
            padding: 0;
        }

        #results-list .short-description {
            /* We show description text in the archive */
            display: block !important;
        }
        #results-list li p {
            margin-bottom: 5px;
            font-size: 0.9em;
        }
        #results-list li {
            background-color: #fff !important;
            margin-bottom: 10px;
            display: block !important;
            padding: 15px;
            border-bottom: 2px solid #ddd;
        }
        #results-list span.tag {
            display: inline-block;
            padding: 3px 4px;
            margin-right: 8px;
            position: relative;
            top: -2px;

            background: #888;
            color: #fff;

            font-size: 0.75em;
            font-weight: 600;
            line-height: 1;
            text-transform: uppercase;

            -webkit-border-radius: 2px;
            -moz-border-radius: 2px;
            border-radius: 2px;
        }
    </style></head>
    <body role="document">
        <!--[if lt IE 7]>
            <p class="chromeframe">You are using an <strong>outdated</strong> browser. Please <a href="http://browsehappy.com/">upgrade your browser</a> or <a href="http://www.google.com/chromeframe/?redirect=true">activate Google Chrome Frame</a> to improve your experience.</p>
        <![endif]-->

      <div id="container"><header role="banner">
        <div>
          <h1><a href="../../../pages/home.html">NeuPy</a></h1>
          <h2>Neural Networks in Python</h2>
        </div>
    </header>
    <nav role="navigation">
      <ul>
        <li class="main-nav">
          <a href="../../../archive.html">Articles</a>
        </li>
        <li class="main-nav">
          <a href="../../../docs/tutorials.html">Tutorials</a>
        </li>
        <li class="main-nav">
          <a href="../../../pages/documentation.html">Documentation</a>
        </li>
        <li class="main-nav">
          <a href="../../../pages/cheatsheet.html">Cheat sheet</a>
        </li>
        <li class="main-nav">
          <a href="../../../pages/model_zoo.html">Model Zoo</a>
        </li>
      </ul>
    </nav>

<div class="main-container" role="main"><div class="main wrapper body clearfix"><article><div class="timestamp postmeta">
            <span>November 12, 2016</span>
        </div>
    <div class="section" id="image-classification-mnist-digits">
<span id="mnist-classification"></span><h1>Image classification, MNIST digits</h1>
<div class="short-description">
    <p>
    This short tutorial shows how to design and train simple network for digit classification in NeuPy.
    </p>
</div><img alt="MNIST digits example" class="align-center" src="../../../_images/random-digits.png" />
<p>This short tutorial shows how to build and train simple network for digit classification in NeuPy.</p>
<div class="section" id="data-preparation">
<h2>Data preparation</h2>
<p>Data can be loaded in different ways. I used scikit-learn to fetch the MNIST dataset.</p>
<div class="highlight-python"><div class="highlight"><pre><span></span><span class="gp">&gt;&gt;&gt; </span><span class="kn">from</span> <span class="nn">sklearn</span> <span class="kn">import</span> <span class="n">datasets</span>
<span class="gp">&gt;&gt;&gt; </span><span class="n">mnist</span> <span class="o">=</span> <span class="n">datasets</span><span class="o">.</span><span class="n">fetch_mldata</span><span class="p">(</span><span class="s1">&#39;MNIST original&#39;</span><span class="p">)</span>
<span class="gp">&gt;&gt;&gt; </span><span class="n">X</span><span class="p">,</span> <span class="n">y</span> <span class="o">=</span> <span class="n">mnist</span><span class="o">.</span><span class="n">data</span><span class="p">,</span> <span class="n">mnist</span><span class="o">.</span><span class="n">target</span>
</pre></div>
</div>
<p>Now that we have the data we need to confirm that we have expected number of samples.</p>
<div class="highlight-python"><div class="highlight"><pre><span></span><span class="gp">&gt;&gt;&gt; </span><span class="n">X</span><span class="o">.</span><span class="n">shape</span>
<span class="go">(70000, 784)</span>
<span class="gp">&gt;&gt;&gt; </span><span class="n">y</span><span class="o">.</span><span class="n">shape</span>
<span class="go">(70000,)</span>
</pre></div>
</div>
<p>Every data sample has 784 features and they can be reshaped into 28x28 image.</p>
<div class="highlight-python"><div class="highlight"><pre><span></span><span class="gp">&gt;&gt;&gt; </span><span class="kn">import</span> <span class="nn">matplotlib.pyplot</span> <span class="kn">as</span> <span class="nn">plt</span>
<span class="gp">&gt;&gt;&gt; </span><span class="n">plt</span><span class="o">.</span><span class="n">imshow</span><span class="p">(</span><span class="n">X</span><span class="p">[</span><span class="mi">0</span><span class="p">]</span><span class="o">.</span><span class="n">reshape</span><span class="p">((</span><span class="mi">28</span><span class="p">,</span> <span class="mi">28</span><span class="p">)),</span> <span class="n">cmap</span><span class="o">=</span><span class="s1">&#39;gray&#39;</span><span class="p">)</span>
<span class="gp">&gt;&gt;&gt; </span><span class="n">plt</span><span class="o">.</span><span class="n">show</span><span class="p">()</span>
</pre></div>
</div>
<a class="reference internal image-reference" href="../../../_images/digit-example.png"><img alt="MNIST digit example" class="align-center" src="../../../_images/digit-example.png" style="width: 70%;" /></a>
<p>In this tutorial, we will use each image as a vector so we won&#8217;t need to reshape it to its original size. The only thing that we need to do is to rescale image values. Rescaling images will help network to converge faster.</p>
<div class="highlight-python"><div class="highlight"><pre><span></span><span class="gp">&gt;&gt;&gt; </span><span class="n">X</span> <span class="o">=</span> <span class="n">X</span><span class="o">.</span><span class="n">astype</span><span class="p">(</span><span class="n">np</span><span class="o">.</span><span class="n">float32</span><span class="p">)</span>
<span class="gp">&gt;&gt;&gt; </span><span class="n">X</span> <span class="o">/=</span> <span class="mf">255.</span>
<span class="gp">&gt;&gt;&gt; </span><span class="n">X</span> <span class="o">-=</span> <span class="n">X</span><span class="o">.</span><span class="n">mean</span><span class="p">(</span><span class="n">axis</span><span class="o">=</span><span class="mi">0</span><span class="p">)</span>
</pre></div>
</div>
<p>Notice the way division and subtraction are specified. In this way, we make update directly on the <span class="docutils literal"><span class="pre">X</span></span> matrix without copying it. It can be validated with simple example.</p>
<div class="highlight-python"><div class="highlight"><pre><span></span><span class="gp">&gt;&gt;&gt; </span><span class="kn">import</span> <span class="nn">numpy</span> <span class="kn">as</span> <span class="nn">np</span>
<span class="gp">&gt;&gt;&gt; </span><span class="n">A</span> <span class="o">=</span> <span class="n">np</span><span class="o">.</span><span class="n">random</span><span class="o">.</span><span class="n">random</span><span class="p">((</span><span class="mi">100</span><span class="p">,</span> <span class="mi">10</span><span class="p">))</span>
<span class="gp">&gt;&gt;&gt; </span><span class="nb">id</span><span class="p">(</span><span class="n">A</span><span class="p">)</span>  <span class="c1"># numbers will be different between runs</span>
<span class="go">4486892960</span>
<span class="go">&gt;&gt;&gt;</span>
<span class="gp">&gt;&gt;&gt; </span><span class="n">A</span> <span class="o">-=</span> <span class="mi">3</span>
<span class="gp">&gt;&gt;&gt; </span><span class="nb">id</span><span class="p">(</span><span class="n">A</span><span class="p">)</span>  <span class="c1"># object ID didn&#39;t change</span>
<span class="go">4486892960</span>
<span class="go">&gt;&gt;&gt;</span>
<span class="gp">&gt;&gt;&gt; </span><span class="n">A</span> <span class="o">=</span> <span class="n">A</span> <span class="o">-</span> <span class="mi">3</span>
<span class="gp">&gt;&gt;&gt; </span><span class="nb">id</span><span class="p">(</span><span class="n">A</span><span class="p">)</span>  <span class="c1"># and now it&#39;s different, because it&#39;s different object</span>
<span class="go">4602409968</span>
</pre></div>
</div>
<p>After last update for matrix <span class="docutils literal"><span class="pre">A</span></span> we got different identifier for the object, which means that it got copied.</p>
<p>In case of the in-place updates, we don&#8217;t waste memory. Current dataset is relatively small and there is no memory deficiency, but for larger datasets it might make a big difference.</p>
<p>There is one more processing step that we need to do before we can train our network. Let&#8217;s take a look into target classes.</p>
<div class="highlight-python"><div class="highlight"><pre><span></span><span class="gp">&gt;&gt;&gt; </span><span class="kn">import</span> <span class="nn">random</span>
<span class="gp">&gt;&gt;&gt; </span><span class="n">random</span><span class="o">.</span><span class="n">sample</span><span class="p">(</span><span class="n">y</span><span class="o">.</span><span class="n">astype</span><span class="p">(</span><span class="s1">&#39;int&#39;</span><span class="p">)</span><span class="o">.</span><span class="n">tolist</span><span class="p">(),</span> <span class="mi">10</span><span class="p">)</span>
<span class="go">[9, 0, 9, 7, 2, 2, 3, 0, 0, 8]</span>
</pre></div>
</div>
<p>All the numbers that we have are specified as integers. For our problem we want network to learn visual representation of the numbers. We cannot use them as integers, because it will create problems during the training. Basically, with the integer definition we&#8217;re implying that number <span class="docutils literal"><span class="pre">1</span></span> visually more similar to <span class="docutils literal"><span class="pre">0</span></span> than to number <span class="docutils literal"><span class="pre">7</span></span>. It happens only because difference between <span class="docutils literal"><span class="pre">1</span></span> and <span class="docutils literal"><span class="pre">0</span></span> smaller than difference between <span class="docutils literal"><span class="pre">1</span></span> and <span class="docutils literal"><span class="pre">7</span></span>. In order to avoid making any type of assumptions we will use one-hot encoding technique.</p>
<div class="highlight-python"><div class="highlight"><pre><span></span><span class="gp">&gt;&gt;&gt; </span><span class="kn">from</span> <span class="nn">sklearn.preprocessing</span> <span class="kn">import</span> <span class="n">OneHotEncoder</span>
<span class="gp">&gt;&gt;&gt; </span><span class="n">encoder</span> <span class="o">=</span> <span class="n">OneHotEncoder</span><span class="p">(</span><span class="n">sparse</span><span class="o">=</span><span class="bp">False</span><span class="p">)</span>
<span class="gp">&gt;&gt;&gt; </span><span class="n">y</span> <span class="o">=</span> <span class="n">encoder</span><span class="o">.</span><span class="n">fit_transform</span><span class="p">(</span><span class="n">y</span><span class="o">.</span><span class="n">reshape</span><span class="p">(</span><span class="o">-</span><span class="mi">1</span><span class="p">,</span> <span class="mi">1</span><span class="p">))</span>
<span class="gp">&gt;&gt;&gt; </span><span class="n">y</span><span class="o">.</span><span class="n">shape</span>
<span class="go">(70000, 10)</span>
</pre></div>
</div>
<p>You can see that every digit was transformed into a 10 dimensional vector.</p>
<p>And finally, we need to divide our data into training and validation set. We won&#8217;t show validation set to the network and we will use it only to test network&#8217;s classification accuracy.</p>
<div class="highlight-python"><div class="highlight"><pre><span></span><span class="gp">&gt;&gt;&gt; </span><span class="kn">import</span> <span class="nn">numpy</span> <span class="kn">as</span> <span class="nn">np</span>
<span class="gp">&gt;&gt;&gt; </span><span class="kn">from</span> <span class="nn">sklearn.model_selection</span> <span class="kn">import</span> <span class="n">train_test_split</span>
<span class="go">&gt;&gt;&gt;</span>
<span class="gp">&gt;&gt;&gt; </span><span class="n">x_train</span><span class="p">,</span> <span class="n">x_test</span><span class="p">,</span> <span class="n">y_train</span><span class="p">,</span> <span class="n">y_test</span> <span class="o">=</span> <span class="n">train_test_split</span><span class="p">(</span>
<span class="gp">... </span>    <span class="n">X</span><span class="o">.</span><span class="n">astype</span><span class="p">(</span><span class="n">np</span><span class="o">.</span><span class="n">float32</span><span class="p">),</span>
<span class="gp">... </span>    <span class="n">y</span><span class="o">.</span><span class="n">astype</span><span class="p">(</span><span class="n">np</span><span class="o">.</span><span class="n">float32</span><span class="p">),</span>
<span class="gp">... </span>    <span class="n">test_size</span><span class="o">=</span><span class="p">(</span><span class="mi">1</span> <span class="o">/</span> <span class="mf">7.</span><span class="p">)</span>
<span class="gp">... </span><span class="p">)</span>
</pre></div>
</div>
<p>Notice that data was converted into 32 bit float numbers. This is the only float type that currently supported by NeuPy.</p>
</div>
<div class="section" id="model-initialization">
<h2>Model initialization</h2>
<p>It&#8217;s very easy to define neural network architectures in the NeuPy. We can define simple architecture that excepts input vector with 784 features and outputs probabilities per each digit class. In addition, we can two hidden layers with 500 and 300 output units respectively. Each hidden layer will use relu as activation function</p>
<div class="highlight-python"><div class="highlight"><pre><span></span><span class="kn">from</span> <span class="nn">neupy.layers</span> <span class="kn">import</span> <span class="o">*</span>

<span class="n">network</span> <span class="o">=</span> <span class="n">join</span><span class="p">(</span>
    <span class="c1"># Every image in the MNIST dataset has 784 pixels (28x28)</span>
    <span class="n">Input</span><span class="p">(</span><span class="mi">784</span><span class="p">),</span>

    <span class="c1"># Hidden layers</span>
    <span class="n">Relu</span><span class="p">(</span><span class="mi">500</span><span class="p">),</span>
    <span class="n">Relu</span><span class="p">(</span><span class="mi">300</span><span class="p">),</span>

    <span class="c1"># Softmax layer ensures that we output probabilities</span>
    <span class="c1"># and specified number of outputs equal to the unique</span>
    <span class="c1"># number of classes</span>
    <span class="n">Softmax</span><span class="p">(</span><span class="mi">10</span><span class="p">),</span>
<span class="p">)</span>
</pre></div>
</div>
<p>Because our neural network is quite small, we can rewrite this architecture with a help of the inline operator.</p>
<div class="highlight-python"><div class="highlight"><pre><span></span><span class="n">network</span> <span class="o">=</span> <span class="n">Input</span><span class="p">(</span><span class="mi">784</span><span class="p">)</span> <span class="o">&gt;</span> <span class="n">Relu</span><span class="p">(</span><span class="mi">500</span><span class="p">)</span> <span class="o">&gt;</span> <span class="n">Relu</span><span class="p">(</span><span class="mi">300</span><span class="p">)</span> <span class="o">&gt;</span> <span class="n">Softmax</span><span class="p">(</span><span class="mi">10</span><span class="p">)</span>
</pre></div>
</div>
<p>Now that we have our architecture we can initialize training algorithm.</p>
<div class="highlight-python"><div class="highlight"><pre><span></span><span class="kn">from</span> <span class="nn">neupy</span> <span class="kn">import</span> <span class="n">algorithms</span>

<span class="n">mnet</span> <span class="o">=</span> <span class="n">algorithms</span><span class="o">.</span><span class="n">Momentum</span><span class="p">(</span>
    <span class="n">network</span><span class="p">,</span>

    <span class="c1"># Categorical cross-entropy is very popular loss function</span>
    <span class="c1"># for the multi-class classification problems</span>
    <span class="n">error</span><span class="o">=</span><span class="s1">&#39;categorical_crossentropy&#39;</span><span class="p">,</span>

    <span class="c1"># Number of samples propagated through the network</span>
    <span class="c1"># before every weight update</span>
    <span class="n">batch_size</span><span class="o">=</span><span class="mi">128</span><span class="p">,</span>

    <span class="c1"># Learning rate</span>
    <span class="n">step</span><span class="o">=</span><span class="mf">0.01</span><span class="p">,</span>

    <span class="c1"># Makes sure that training progress will be</span>
    <span class="c1"># printed in the terminal</span>
    <span class="n">verbose</span><span class="o">=</span><span class="bp">True</span><span class="p">,</span>

    <span class="c1"># Training data will be shuffled before every epoch</span>
    <span class="c1"># It ensures that every batch will have different number of samples</span>
    <span class="n">shuffle_data</span><span class="o">=</span><span class="bp">True</span><span class="p">,</span>

    <span class="c1"># Options specific for the momentum training algorithm</span>
    <span class="n">momentum</span><span class="o">=</span><span class="mf">0.99</span><span class="p">,</span>
    <span class="n">nesterov</span><span class="o">=</span><span class="bp">True</span><span class="p">,</span>
<span class="p">)</span>
</pre></div>
</div>
<p>All the most important information related to the neural network you can find in the terminal output. If you run the code that shown above you should see output similar to the one shown below.</p>
<div class="highlight-python"><div class="highlight"><pre><span></span><span class="n">Main</span> <span class="n">information</span>

<span class="p">[</span><span class="n">ALGORITHM</span><span class="p">]</span> <span class="n">Momentum</span>

<span class="p">[</span><span class="n">OPTION</span><span class="p">]</span> <span class="n">batch_size</span> <span class="o">=</span> <span class="mi">128</span>
<span class="p">[</span><span class="n">OPTION</span><span class="p">]</span> <span class="n">verbose</span> <span class="o">=</span> <span class="bp">True</span>
<span class="p">[</span><span class="n">OPTION</span><span class="p">]</span> <span class="n">epoch_end_signal</span> <span class="o">=</span> <span class="bp">None</span>
<span class="p">[</span><span class="n">OPTION</span><span class="p">]</span> <span class="n">show_epoch</span> <span class="o">=</span> <span class="mi">1</span>
<span class="p">[</span><span class="n">OPTION</span><span class="p">]</span> <span class="n">shuffle_data</span> <span class="o">=</span> <span class="bp">True</span>
<span class="p">[</span><span class="n">OPTION</span><span class="p">]</span> <span class="n">step</span> <span class="o">=</span> <span class="mf">0.01</span>
<span class="p">[</span><span class="n">OPTION</span><span class="p">]</span> <span class="n">train_end_signal</span> <span class="o">=</span> <span class="bp">None</span>
<span class="p">[</span><span class="n">OPTION</span><span class="p">]</span> <span class="n">error</span> <span class="o">=</span> <span class="n">categorical_crossentropy</span>
<span class="p">[</span><span class="n">OPTION</span><span class="p">]</span> <span class="n">addons</span> <span class="o">=</span> <span class="bp">None</span>
<span class="p">[</span><span class="n">OPTION</span><span class="p">]</span> <span class="n">momentum</span> <span class="o">=</span> <span class="mf">0.99</span>
<span class="p">[</span><span class="n">OPTION</span><span class="p">]</span> <span class="n">nesterov</span> <span class="o">=</span> <span class="bp">True</span>

<span class="p">[</span><span class="n">TENSORFLOW</span><span class="p">]</span> <span class="n">Initializing</span> <span class="n">Tensorflow</span> <span class="n">variables</span> <span class="ow">and</span> <span class="n">functions</span><span class="o">.</span>
<span class="p">[</span><span class="n">TENSORFLOW</span><span class="p">]</span> <span class="n">Initialization</span> <span class="n">finished</span> <span class="n">successfully</span><span class="o">.</span> <span class="n">It</span> <span class="n">took</span> <span class="mf">0.30</span> <span class="n">seconds</span>
</pre></div>
</div>
<p>In addition, for feedforward neural networks it&#8217;s possible to check architecture in form of a table.</p>
<div class="highlight-python"><div class="highlight"><pre><span></span><span class="gp">&gt;&gt;&gt; </span><span class="n">mnet</span><span class="o">.</span><span class="n">architecture</span><span class="p">()</span>

<span class="go">Network&#39;s architecture</span>

<span class="go">-----------------------------------------------</span>
<span class="go">| # | Input shape | Layer type | Output shape |</span>
<span class="go">-----------------------------------------------</span>
<span class="go">| 1 |         784 |      Input |          784 |</span>
<span class="go">| 2 |         784 |       Relu |          500 |</span>
<span class="go">| 3 |         500 |       Relu |          300 |</span>
<span class="go">| 4 |         300 |    Softmax |           10 |</span>
<span class="go">-----------------------------------------------</span>
</pre></div>
</div>
</div>
<div class="section" id="training">
<h2>Training</h2>
<p>Now that we have everything specified we are finally can train our network. In addition, we can add test data for which we will be able to monitor network&#8217;s training progress on the unseen data.</p>
<div class="highlight-python"><div class="highlight"><pre><span></span><span class="gp">&gt;&gt;&gt; </span><span class="n">mnet</span><span class="o">.</span><span class="n">train</span><span class="p">(</span><span class="n">x_train</span><span class="p">,</span> <span class="n">y_train</span><span class="p">,</span> <span class="n">x_test</span><span class="p">,</span> <span class="n">y_test</span><span class="p">,</span> <span class="n">epochs</span><span class="o">=</span><span class="mi">10</span><span class="p">)</span>

<span class="go">Start training</span>

<span class="go">[TRAINING DATA] shapes: (60000, 784)</span>
<span class="go">[TEST DATA] shapes: (10000, 784)</span>
<span class="go">[TRAINING] Total epochs: 10</span>

<span class="go">---------------------------------------------------------</span>
<span class="go">|    Epoch    |  Train err  |  Valid err  |    Time     |</span>
<span class="go">---------------------------------------------------------</span>
<span class="go">|           1 |     0.27667 |    0.099501 |       2 sec |</span>
<span class="go">|           2 |    0.068402 |    0.089827 |       2 sec |</span>
<span class="go">|           3 |    0.037638 |    0.080401 |       2 sec |</span>
<span class="go">|           4 |    0.023067 |     0.07487 |       2 sec |</span>
<span class="go">|           5 |    0.014583 |    0.069704 |       2 sec |</span>
<span class="go">|           6 |   0.0083044 |      0.0672 |       2 sec |</span>
<span class="go">|           7 |   0.0037654 |    0.068787 |       2 sec |</span>
<span class="go">|           8 |   0.0019174 |    0.071364 |       2 sec |</span>
<span class="go">|           9 |   0.0010768 |    0.071117 |       2 sec |</span>
<span class="go">|          10 |  0.00082685 |     0.07037 |       2 sec |</span>
<span class="go">---------------------------------------------------------</span>
</pre></div>
</div>
</div>
<div class="section" id="evaluations">
<h2>Evaluations</h2>
<p>From the table it&#8217;s hard to see network&#8217;s training progress. We can make error plot that can help us to visualize how it performed on the training and validation datasets separately.</p>
<div class="highlight-python"><div class="highlight"><pre><span></span><span class="gp">&gt;&gt;&gt; </span><span class="kn">from</span> <span class="nn">neupy</span> <span class="kn">import</span> <span class="n">plots</span>
<span class="gp">&gt;&gt;&gt; </span><span class="n">plots</span><span class="o">.</span><span class="n">error_plot</span><span class="p">(</span><span class="n">mnet</span><span class="p">)</span>
</pre></div>
</div>
<a class="reference internal image-reference" href="../../../_images/bpnet-train-errors-plot.png"><img alt="GradientDescent epoch errors plot" class="align-center" src="../../../_images/bpnet-train-errors-plot.png" style="width: 70%;" /></a>
<p>From the figure above, you can notice that validation error does not decrease all the time. Sometimes it goes up and sometimes down, but it doesn&#8217;t mean that network trains poorly. Let&#8217;s check small example that can explain who it can happen.</p>
<div class="highlight-python"><div class="highlight"><pre><span></span><span class="gp">&gt;&gt;&gt; </span><span class="n">actual_values</span> <span class="o">=</span> <span class="n">np</span><span class="o">.</span><span class="n">array</span><span class="p">([</span><span class="mi">1</span><span class="p">,</span> <span class="mi">1</span><span class="p">,</span> <span class="mi">0</span><span class="p">])</span>
<span class="gp">&gt;&gt;&gt; </span><span class="n">model1_prediction</span> <span class="o">=</span> <span class="n">np</span><span class="o">.</span><span class="n">array</span><span class="p">([</span><span class="mf">0.9</span><span class="p">,</span> <span class="mf">0.9</span><span class="p">,</span> <span class="mf">0.6</span><span class="p">])</span>
<span class="gp">&gt;&gt;&gt; </span><span class="n">model2_prediction</span> <span class="o">=</span> <span class="n">np</span><span class="o">.</span><span class="n">array</span><span class="p">([</span><span class="mf">0.6</span><span class="p">,</span> <span class="mf">0.6</span><span class="p">,</span> <span class="mf">0.4</span><span class="p">])</span>
</pre></div>
</div>
<p>Above, you can see two predictions from different models. The first model predicted two samples right and one wrong. The second one predicted everything perfectly, but predictions from second model are less certain (probabilities are close to random prediction - <span class="docutils literal"><span class="pre">0.5</span></span>). Let&#8217;s check the binary cross entropy error.</p>
<div class="highlight-python"><div class="highlight"><pre><span></span><span class="gp">&gt;&gt;&gt; </span><span class="kn">from</span> <span class="nn">sklearn.metrics</span> <span class="kn">import</span> <span class="n">log_loss</span> <span class="k">as</span> <span class="n">binary_crossentropy</span>
<span class="gp">&gt;&gt;&gt; </span><span class="n">binary_crossentropy</span><span class="p">(</span><span class="n">actual_values</span><span class="p">,</span> <span class="n">model1_prediction</span><span class="p">)</span>
<span class="go">0.37567</span>
<span class="gp">&gt;&gt;&gt; </span><span class="n">binary_crossentropy</span><span class="p">(</span><span class="n">actual_values</span><span class="p">,</span> <span class="n">model2_prediction</span><span class="p">)</span>
<span class="go">0.51083</span>
</pre></div>
</div>
<p>The second model made better prediction in terms of accuracy, but it got larger cross entropy error. Larger error means that network is less certain about its prediction. Similar situation we&#8217;ve observed in the plot above.</p>
<p>Instead of using cross-entropy error for model performance assessment we can build our own report using functions available in scikit-learn library.</p>
<div class="highlight-python"><div class="highlight"><pre><span></span><span class="gp">&gt;&gt;&gt; </span><span class="kn">from</span> <span class="nn">sklearn</span> <span class="kn">import</span> <span class="n">metrics</span>
<span class="go">&gt;&gt;&gt;</span>
<span class="gp">&gt;&gt;&gt; </span><span class="n">y_predicted</span> <span class="o">=</span> <span class="n">mnet</span><span class="o">.</span><span class="n">predict</span><span class="p">(</span><span class="n">x_test</span><span class="p">)</span><span class="o">.</span><span class="n">argmax</span><span class="p">(</span><span class="n">axis</span><span class="o">=</span><span class="mi">1</span><span class="p">)</span>
<span class="gp">&gt;&gt;&gt; </span><span class="n">y_actual</span> <span class="o">=</span> <span class="n">np</span><span class="o">.</span><span class="n">asarray</span><span class="p">(</span><span class="n">y_test</span><span class="o">.</span><span class="n">argmax</span><span class="p">(</span><span class="n">axis</span><span class="o">=</span><span class="mi">1</span><span class="p">))</span><span class="o">.</span><span class="n">reshape</span><span class="p">(</span><span class="nb">len</span><span class="p">(</span><span class="n">y_test</span><span class="p">))</span>
<span class="go">&gt;&gt;&gt;</span>
<span class="gp">&gt;&gt;&gt; </span><span class="k">print</span><span class="p">(</span><span class="n">metrics</span><span class="o">.</span><span class="n">classification_report</span><span class="p">(</span><span class="n">y_actual</span><span class="p">,</span> <span class="n">y_predicted</span><span class="p">))</span>
<span class="go">              precision    recall  f1-score   support</span>

<span class="go">           0       0.99      0.99      0.99       972</span>
<span class="go">           1       0.99      0.99      0.99      1130</span>
<span class="go">           2       0.99      0.98      0.98       997</span>
<span class="go">           3       0.99      0.98      0.98      1061</span>
<span class="go">           4       0.97      0.99      0.98       966</span>
<span class="go">           5       0.98      0.98      0.98       865</span>
<span class="go">           6       0.99      0.99      0.99      1029</span>
<span class="go">           7       0.98      0.99      0.98      1017</span>
<span class="go">           8       0.98      0.98      0.98       952</span>
<span class="go">           9       0.97      0.98      0.98      1011</span>

<span class="go">   micro avg       0.98      0.98      0.98     10000</span>
<span class="go">   macro avg       0.98      0.98      0.98     10000</span>
<span class="go">weighted avg       0.98      0.98      0.98     10000</span>

<span class="gp">&gt;&gt;&gt; </span><span class="n">score</span> <span class="o">=</span> <span class="n">metrics</span><span class="o">.</span><span class="n">accuracy_score</span><span class="p">(</span><span class="n">y_actual</span><span class="p">,</span> <span class="n">y_predicted</span><span class="p">)</span>
<span class="gp">&gt;&gt;&gt; </span><span class="k">print</span><span class="p">(</span><span class="s2">&quot;Validation accuracy: {:.2%}&quot;</span><span class="o">.</span><span class="n">format</span><span class="p">(</span><span class="n">score</span><span class="p">))</span>
<span class="go">Validation accuracy: 98.37%</span>
</pre></div>
</div>
<<<<<<< HEAD
<p>The 98.37% accuracy is pretty good accuracy for such a simple solution. Additional modification can improve network&#8217;s accuracy.</p>
=======
<p>The 98.37% accuracy is pretty good accuracy for such a simple solution. Additional modification can improve prediction accuracy.</p>
>>>>>>> 972d8fab
</div>
</div>

    <div class="postmeta">
        <div class="author">
            <span>Posted by Yurii Shevchuk</span>
        </div>
        
        <div class="tags">
            <span>
                Tags:
                <a href="../../../tags/classification.html">classification</a>, <a href="../../../tags/tutorials.html">tutorials</a>, <a href="../../../tags/supervised.html">supervised</a>, <a href="../../../tags/backpropagation.html">backpropagation</a>, <a href="../../../tags/image_recognition.html">image recognition</a>, <a href="../../../tags/deep_learning.html">deep learning</a></span>
        </div>
        </div><ul class="related clearfix">
            <li class="left"> &laquo; <a href="../../12/17/hyperparameter_optimization_for_neural_networks.html">Hyperparameter optimization for Neural Networks</a></li>
            <li class="right"><a href="../../../2015/09/21/password_recovery.html">Password recovery</a> &raquo; </li>
        </ul><div id="disqus_thread"></div><script type="text/javascript">    var disqus_shortname = "neupy";    var disqus_identifier = "2016/11/12/mnist_classification";    disqus_thread();</script><noscript>Please enable JavaScript to view the    <a href="http://disqus.com/?ref_noscript">comments powered by Disqus.</a></noscript></article><aside class="sidebar"><section><div class="widget" id="searchbox" role="search">
    <h1><a href="#searchbox">Search</a></h1>
    <form action="../../../search.html" method="get">
          <div class="box">
            <div class="search-input-container">
                <span class="icon"><i class="fa fa-search"></i></span>
                <input type="search" name="q" id="search" placeholder="Search..." />
            </div>
          </div>
    </form>
</div></section><section><div class="widget">
    <h1>Install NeuPy</h1>
    <div class="highligh-bash">
        <div class="highlight">
            <pre>pip install neupy</pre>
        </div>
    </div>
    <p>
        <div>Learn more about NeuPy reading <a href="../../../docs/tutorials.html">tutorials</a> and <a href="../../../pages/documentation.html">documentation</a>.</div>
    </p>
</div></section><section><div class="widget">
    <h1>Issues and feature requests</h1>
    <p>
        If you find a bug or want to suggest a new feature feel free to
        <a href="https://github.com/itdxer/neupy/issues/new">create an issue</a>
        on Github
    </p>
</div></section><section><div class="widget">
    <h1>Old NeuPy versions</h1>
    <p>
        <div>Documentation for the old NeuPy versions you can find <a href="../../../pages/versions.html">here</a>.</div>
    </p>
</div></section></aside></div> <!-- #main --></div> <!-- #main-container -->

        <div class="footer-container" role="contentinfo"><footer class="wrapper">&copy; Copyright 2015 - 2019, Yurii Shevchuk. Powered by <a href="http://www.tinkerer.me/">Tinkerer</a> and <a href="http://sphinx.pocoo.org/">Sphinx</a>.</footer></div> <!-- footer-container -->

      </div> <!--! end of #container --><!--[if lt IE 7 ]>
          <script src="//ajax.googleapis.com/ajax/libs/chrome-frame/1.0.3/CFInstall.min.js"></script>
          <script>window.attachEvent('onload',function(){CFInstall.check({mode:'overlay'})})</script>
        <![endif]-->
    </body>
</html><|MERGE_RESOLUTION|>--- conflicted
+++ resolved
@@ -474,11 +474,7 @@
 <span class="go">Validation accuracy: 98.37%</span>
 </pre></div>
 </div>
-<<<<<<< HEAD
 <p>The 98.37% accuracy is pretty good accuracy for such a simple solution. Additional modification can improve network&#8217;s accuracy.</p>
-=======
-<p>The 98.37% accuracy is pretty good accuracy for such a simple solution. Additional modification can improve prediction accuracy.</p>
->>>>>>> 972d8fab
 </div>
 </div>
 
@@ -486,7 +482,7 @@
         <div class="author">
             <span>Posted by Yurii Shevchuk</span>
         </div>
-        
+
         <div class="tags">
             <span>
                 Tags:
